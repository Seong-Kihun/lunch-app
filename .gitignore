# Byte-compiled / optimized / DLL files
__pycache__/
*.py[cod]
*$py.class

# C extensions
*.so

# Distribution / packaging
.Python
build/
develop-eggs/
dist/
downloads/
eggs/
.eggs/
lib/
lib64/
parts/
sdist/
var/
wheels/
pip-wheel-metadata/
share/python-wheels/
*.egg-info/
.installed.cfg
*.egg
MANIFEST

# PyInstaller
#  Usually these files are written by a python script from a template
#  before PyInstaller builds the exe, so as to inject date/other infos into it.
*.manifest
*.spec

# Installer logs
pip-log.txt
pip-delete-this-directory.txt

# Unit test / coverage reports
htmlcov/
.tox/
.nox/
.coverage
.coverage.*
.cache
nosetests.xml
coverage.xml
*.cover
*.py,cover
.hypothesis/
.pytest_cache/

# Translations
*.mo
*.pot

# Django stuff:
*.log
local_settings.py
db.sqlite3
db.sqlite3-journal

# Flask stuff:
instance/
.webassets-cache

# Scrapy stuff:
.scrapy

# Sphinx documentation
docs/_build/

# PyBuilder
target/

# Jupyter Notebook
.ipynb_checkpoints

# IPython
profile_default/
ipython_config.py

# pyenv
.python-version

# pipenv
#   According to pypa/pipenv#598, it is recommended to include Pipfile.lock in version control.
#   However, in case of collaboration, if having platform-specific dependencies or dependencies
#   having no cross-platform support, pipenv may install dependencies that don't work, or not
#   install all needed dependencies.
#Pipfile.lock

# PEP 582; used by e.g. github.com/David-OConnor/pyflow
__pypackages__/

# Celery stuff
celerybeat-schedule
celerybeat.pid

# SageMath parsed files
*.sage.py

# Environments
.env
.venv
env/
venv/
ENV/
env.bak/
venv.bak/

# Spyder project settings
.spyderproject
.spyproject

# Rope project settings
.ropeproject

# mkdocs documentation
/site

# mypy
.mypy_cache/
.dmypy.json
dmypy.json

# Pyre type checker
.pyre/

<<<<<<< HEAD
# 프로젝트 특정 파일들
site.db
*.db
instance/
.env
.env.local
.env.production

# IDE 파일들
.vscode/
.idea/
*.swp
*.swo
*~

# OS 파일들
.DS_Store
Thumbs.db
=======
# pytype static type analyzer
.pytype/

# Cython debug symbols
cython_debug/

# PyCharm
#  JetBrains specific template is maintained in a separate JetBrains.gitignore that can
#  be found at https://github.com/github/gitignore/blob/main/Global/JetBrains.gitignore
#  and can be added to the global gitignore or merged into this file.  For a more nuclear
#  option (not recommended) you can uncomment the following to ignore the entire idea folder.
#.idea/

# Abstra
# Abstra is an AI-powered process automation framework.
# Ignore directories containing user credentials, local state, and settings.
# Learn more at https://abstra.io/docs
.abstra/

# Visual Studio Code
#  Visual Studio Code specific template is maintained in a separate VisualStudioCode.gitignore 
#  that can be found at https://github.com/github/gitignore/blob/main/Global/VisualStudioCode.gitignore
#  and can be added to the global gitignore or merged into this file. However, if you prefer, 
#  you could uncomment the following to ignore the entire vscode folder
# .vscode/

# Ruff stuff:
.ruff_cache/

# PyPI configuration file
.pypirc

# Cursor
#  Cursor is an AI-powered code editor. `.cursorignore` specifies files/directories to
#  exclude from AI features like autocomplete and code analysis. Recommended for sensitive data
#  refer to https://docs.cursor.com/context/ignore-files
.cursorignore
.cursorindexingignore

# Marimo
marimo/_static/
marimo/_lsp/
__marimo__/
node_modules
>>>>>>> 8dded753
<|MERGE_RESOLUTION|>--- conflicted
+++ resolved
@@ -128,7 +128,6 @@
 # Pyre type checker
 .pyre/
 
-<<<<<<< HEAD
 # 프로젝트 특정 파일들
 site.db
 *.db
@@ -147,12 +146,6 @@
 # OS 파일들
 .DS_Store
 Thumbs.db
-=======
-# pytype static type analyzer
-.pytype/
-
-# Cython debug symbols
-cython_debug/
 
 # PyCharm
 #  JetBrains specific template is maintained in a separate JetBrains.gitignore that can
@@ -191,5 +184,4 @@
 marimo/_static/
 marimo/_lsp/
 __marimo__/
-node_modules
->>>>>>> 8dded753
+node_modules